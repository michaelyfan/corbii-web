import React from 'react';
import PropTypes from 'prop-types';
import { getDeckForStudy, getUserProfileInfo, updateCardPersonalData, updateCardPersonalDataLearner } from '../utils/api';
import { shiftInArray } from '../utils/tools';
import routes from '../routes/routes';
import queryString from 'query-string';
import { Link, NavLink, withRouter } from 'react-router-dom';

class NewCardOptions extends React.Component {
  render() {
    const lastSelectedQuality = this.props.card ? this.props.card.lastSelectedQuality : null;

    let options;
    if (lastSelectedQuality == 0) { // 'very soon' selected
      options = 
        <div className = 'accuracy-center'>
          <div className = 'center-button'>
            <button className = 'accuracy-button red' onClick={() => {this.props.submitCard(0, true)}}>i do not know this card</button>
          </div>
          <div className = 'center-button'>
            <button className = 'accuracy-button yellow' onClick={() => {this.props.submitCard(1, true)}}>i know this card</button>
          </div>
        </div>
    } else if (lastSelectedQuality == 1) { // 'not soon' selected
      options = 
        <div className = 'accuracy-center'>
          <div className = 'center-button'>
            <button className = 'accuracy-button red' onClick={() => {this.props.submitCard(0, true)}}>i do not know this card</button>
          </div>
          <div className = 'center-button'>
            <button className = 'accuracy-button yellow' onClick={() => {this.props.submitCard(1, true)}}>i am unsure about this card</button>
          </div>
          <div className = 'center-button'>  
            <button className = 'accuracy-button green' onClick={() => {this.props.submitCard(2, true)}}>i know this card</button>
          </div>
        </div>
    } else { // first time seeing card
      options = 
        <div className = 'accuracy-center'>
          <div className = 'center-button'>
            <button className = 'accuracy-button red' onClick={() => {this.props.submitCard(0, true)}}>i do not know this card</button>
          </div>
          <div className = 'center-button'>
            <button className = 'accuracy-button yellow' onClick={() => {this.props.submitCard(1, true)}}>i am unsure about this card</button>
          </div>
          <div className = 'center-button'>  
            <button className = 'accuracy-button green' onClick={() => {this.props.submitCard(3, true)}}>i definitely know this card</button>
          </div>
        </div>
    }

    return (
      <div>
        {options}
      </div>
    )
  }
}

class NotNewCardOptions extends React.Component {
  render() {
    return (
      <div>
        <p className = 'rating-prompt' id = 'rating-question'> on a scale of one to six, how comfortable are you with this card?</p>
        <p className = 'rating-prompt'> one = very uncomfortable &nbsp; &nbsp; six = very comfortable</p>
        <div className = 'rating-buttons'>
          <button className = 'accuracy-button maroon number-scale' onClick={() => {this.props.submitCard(0, true)}}>1</button>
          <button className = 'accuracy-button red number-scale' onClick={() => {this.props.submitCard(0, true)}}>2</button>
          <button className = 'accuracy-button orange number-scale' onClick={() => {this.props.submitCard(0, true)}}>3</button>
          <button className = 'accuracy-button yellow number-scale' onClick={() => {this.props.submitCard(3, false)}}>4</button>
          <button className = 'accuracy-button lime number-scale' onClick={() => {this.props.submitCard(4, false)}}>5</button>
          <button className = 'accuracy-button green number-scale' onClick={() => {this.props.submitCard(5, false)}}>6</button>
        </div>
      </div>
    )
  }
}


class StudyCard extends React.Component {
  constructor(props) {
    super(props);

    this.state = {
      isFlipped: false
    }

    this.submitCard = this.submitCard.bind(this);
    this.flip = this.flip.bind(this);
  }

  flip() {
    this.setState((prevState) => ({isFlipped: !prevState.isFlipped}))
  }

  submitCard(quality, isLearner) {
    if (isLearner) {
      let easinessFactor = null;
      if (this.props.cardData) { // this is not a new card, but 0, 1, or 2 was selected
        easinessFactor = this.props.cardData.easinessFactor;
      }
      this.props.learner(this.props.card.id, quality, easinessFactor);
    } else {
      const { card, cardData } = this.props;
      const { interval, easinessFactor } = cardData;
      const dataId = cardData ? (cardData[card.id] ? cardData[card.id].id : null) : null;
      updateCardPersonalData(dataId, this.props.deckId, card.id, easinessFactor, interval, quality);
      this.props.changeIndex(false);
    }
    this.setState(() => ({
      isFlipped: false
    }));
  }

  render() {
    const { cardData, card } = this.props;
    return (
      <div>
        <div className = 'study-card'>        
          <div className= 'flashcard-text studying'>
            <p className = 'front-text'>
              { this.state.isFlipped
                  ? card && card.back
                  : card && card.front
              }
            </p>
          </div>
        </div>
        <div>
          {
            this.state.isFlipped 
              ? <div>
                  { !cardData || card.isLearner
                      ? <NewCardOptions 
                          submitCard={this.submitCard}
                          card={card} />
                      : <NotNewCardOptions submitCard={this.submitCard} />
                  }
                </div>
              : <div className = 'center-button'>
                  <button 
                    className = 'primary-button' 
                    id = 'flip-card' 
                    onClick={this.flip}>
                      flip card
                  </button>
                </div>
          }
        </div>
      </div>
    )
  }
}

StudyCard.propTypes = {
  card: PropTypes.object, 
  cardData: PropTypes.object,
  deckId: PropTypes.string.isRequired,
  changeIndex: PropTypes.func.isRequired,
  learner: PropTypes.func.isRequired
}

class StudyDeck extends React.Component {

  constructor(props) {
    super(props);

    this.state = {
      name: '',
      creator: '',
      creatorName: '',
      id: '',
      index: 0,
      arrayTodo: [],
      arrayLeft: [],
      personalData: {},
      isDone: false,
    }

    this.changeIndex = this.changeIndex.bind(this);
    this.override = this.override.bind(this);
    this.learner = this.learner.bind(this);
  }

  learner(cardId, quality, easinessFactor) {
    /*
      0: very soon
      1: not soon
      2: 1 day
      3: I know
    */
    if (quality < 0 || quality > 3) {
      throw new Error('Invalid quality');
    } else if (quality == 0) {
      this.setState((prevState) => {
        const { arrayTodo, index } = prevState;
        arrayTodo[index].lastSelectedQuality = 0;
        arrayTodo[index].isLearner = true;
        if (arrayTodo.length < 5) {
          shiftInArray(arrayTodo, index, index + 3);
        } else {
          shiftInArray(arrayTodo, index, index + 5);
        }
        return {
          arrayTodo: arrayTodo
        }
      });
    } else if (quality == 1) {
      this.setState((prevState) => {
        
        const { arrayTodo, index } = prevState;
        arrayTodo[index].lastSelectedQuality = 1;
        shiftInArray(arrayTodo, prevState.index, arrayTodo.length - 1);
        return {
          arrayTodo: arrayTodo
        }
      });
    } else if (quality == 2) { 
      const { id, arrayTodo, index, personalData } = this.state;
      const dataId = personalData ? (personalData[arrayTodo[index].id] ? personalData[arrayTodo[index].id].id : null) : null;
      updateCardPersonalDataLearner(dataId, id, arrayTodo[index].id, 1, easinessFactor || null); // note quality doesn't matter here
      this.changeIndex(false);
    } else { // quality == 3
      const { id, arrayTodo, index, personalData } = this.state;
      const dataId = personalData ? (personalData[arrayTodo[index].id] ? personalData[arrayTodo[index].id].id : null) : null;
      updateCardPersonalDataLearner(dataId, id, arrayTodo[index].id, 3, easinessFactor || null); // note quality doesn't matter here
      this.changeIndex(false);
    }

  }

  componentDidMount() {
    this.getDeck();
  } 

  getDeck() {
    const { id } = this.props.match.params;
    getDeckForStudy(id).then((result) => {
      return getUserProfileInfo(result.creator).then((result2) => {
        result.creatorName = result2.data().name;
        return result;
      });
    }).then((result) => {
      const { name, creator, creatorName, arrayDue, arrayNew, arrayLeft, personalData } = result;
      this.setState(() => ({
        name: name,
        creator: creator,
        creatorName: creatorName,
        arrayTodo: arrayDue.concat(arrayNew),
        arrayLeft: arrayLeft,
        personalData: personalData,
        id: id,
        isDone: arrayDue.concat(arrayNew).length === 0
      }));
    }).catch((err) => {
      console.error(err);
    });
  }

  changeIndex(isDecrement) {
    if (isDecrement) {
      this.setState((prevState) => ({index: prevState.index - 1}));
    } else {
      this.setState((prevState) => {
        const newIndex = prevState.index + 1;
        return {
          index: newIndex,
          isDone: newIndex >= prevState.arrayTodo.length
        };
      });  
    }
  }

  override() {
    if (this.state.arrayLeft.length <= 0) {
      alert('You have no more cards remaining.');
      this.props.history.push(routes.dashboard);
    } else {
      this.setState((prevState) => {
        let newArrayTodo;
        let newArrayLeft;
        if (prevState.arrayLeft.length < 20) {
          newArrayTodo = prevState.arrayLeft;
          newArrayLeft = [];
        } else {
          newArrayLeft = prevState.arrayLeft;
          newArrayTodo = newArrayLeft.splice(0, 20);
        }

        return {
          index: 0,
          arrayTodo: newArrayTodo,
          arrayLeft: newArrayLeft,
          isDone: false
        }
      });
    }
  }


  render() {
    const { name, creator, creatorName, arrayTodo, index, personalData, id, isDone } = this.state;

    const card = arrayTodo[index] || {};
    const cardData = personalData ? personalData[card.id] : null;
    return (
      <div>
        <div>
<<<<<<< HEAD
          <Link to = {routes.dashboard}>
            <p className = 'deck-title' id = 'smaller-title'>{name}</p>
          </Link>
=======
          <div className = 'center-button'>
            <Link to={`${routes.viewDeck}/${id}`} className = 'deck-title-view' id = 'smaller-title'>
              {name}
            </Link>
          </div>
>>>>>>> d407da80
          <p className = 'small-caption'>Created by {creatorName}</p>
          { isDone 
            ? <div>
                <p className = 'youre-finished'>you're finished!</p>
                <div className = 'center-button'>
                  <button className = 'primary-button' onClick={this.override}>continue studying</button>
                </div>
                <p className = 'study-warning'>keep in mind that studying past your set amount will decrease effectiveness.</p>
              </div>
            : <StudyCard 
                deckId={id}
                card={card}
                changeIndex={this.changeIndex}
                learner={this.learner}
                cardData={cardData} />
          }
        </div>
      </div>
    )
  }
}


export default StudyDeck;<|MERGE_RESOLUTION|>--- conflicted
+++ resolved
@@ -306,17 +306,11 @@
     return (
       <div>
         <div>
-<<<<<<< HEAD
-          <Link to = {routes.dashboard}>
-            <p className = 'deck-title' id = 'smaller-title'>{name}</p>
-          </Link>
-=======
           <div className = 'center-button'>
             <Link to={`${routes.viewDeck}/${id}`} className = 'deck-title-view' id = 'smaller-title'>
               {name}
             </Link>
           </div>
->>>>>>> d407da80
           <p className = 'small-caption'>Created by {creatorName}</p>
           { isDone 
             ? <div>
