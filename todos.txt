
Frontend:
- make designs mobile-responsive
- why do these keys: [ ] \ freak out the text inputs?
- implement loading icons
- implement toasts for feedback and error feedback for user
  - https://www.npmjs.com/package/react-toastify
- use something better looking than <input type='file' ...
- keyboard shortcuts
- have Create be the interface when a user wants to edit a deck

Backend:
- why are the loading times so ridiculous?
- automatically updating isDue field in Firestore instead of updating on retrieval
- should I deploy as a Node app and use a server, or deploy as a static app and use Cloud Functions?
- Once Owen incorporates, upgrade Firebase acc, remove Algolia calls on server, and uncomment Cloud Functions
- add Algolia calls for concept lists.
- implement structure necessary for a study history

Fullstack:
- handle different time zones
- implement maximum lengths for card entries (like 1000 characters)
- use a webpack solution better than copy-webpack-plugin
<<<<<<< HEAD
- implement pictures into the decks
=======
- think of a more elegant solution to the new user's profile pic bug. (see Michael)
>>>>>>> 71225ed5
- refactor, refactor, refactor
  - refactor deck vs. conceptlist flow. Create.js
  - 
- run everything through eslint eventually (before pushing to production)
- implement pictures into the decks<|MERGE_RESOLUTION|>--- conflicted
+++ resolved
@@ -21,11 +21,8 @@
 - handle different time zones
 - implement maximum lengths for card entries (like 1000 characters)
 - use a webpack solution better than copy-webpack-plugin
-<<<<<<< HEAD
 - implement pictures into the decks
-=======
 - think of a more elegant solution to the new user's profile pic bug. (see Michael)
->>>>>>> 71225ed5
 - refactor, refactor, refactor
   - refactor deck vs. conceptlist flow. Create.js
   - 
